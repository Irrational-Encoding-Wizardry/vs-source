#!/usr/bin/env python3

import setuptools
from pathlib import Path

package_name = 'vssource'

exec(Path(f'{package_name}/_metadata.py').read_text(), meta := dict[str, str]())

readme = Path('README.md').read_text()
requirements = Path('requirements.txt').read_text()


setuptools.setup(
    name=package_name,
    version=meta['__version__'],
    author=meta['__author_name__'],
    author_email=meta['__author_email__'],
    maintainer=meta['__maintainer_name__'],
    maintainer_email=meta['__maintainer_email__'],
    description=meta['__doc__'],
    long_description=readme,
    long_description_content_type='text/markdown',
    project_urls={
<<<<<<< HEAD
        'Source Code': 'https://github.com/Setsugennoao/vs-source',
        'Contact': 'https://discord.gg/setsugen',
=======
        'Source Code': 'https://github.com/Jaded-Encoding-Thaumaturgy/vs-source',
        'Contact': 'https://discord.gg/XTpc6Fa9eB',
>>>>>>> 0c03e67d
    },
    install_requires=requirements,
    python_requires='>=3.11',
    packages=setuptools.find_packages(),
    package_data={
        package_name: ['py.typed']
    },
    classifiers=[
        'Programming Language :: Python :: 3',
        'License :: OSI Approved :: MIT License',
        'Operating System :: OS Independent',
    ]
)<|MERGE_RESOLUTION|>--- conflicted
+++ resolved
@@ -22,13 +22,8 @@
     long_description=readme,
     long_description_content_type='text/markdown',
     project_urls={
-<<<<<<< HEAD
-        'Source Code': 'https://github.com/Setsugennoao/vs-source',
-        'Contact': 'https://discord.gg/setsugen',
-=======
         'Source Code': 'https://github.com/Jaded-Encoding-Thaumaturgy/vs-source',
         'Contact': 'https://discord.gg/XTpc6Fa9eB',
->>>>>>> 0c03e67d
     },
     install_requires=requirements,
     python_requires='>=3.11',
