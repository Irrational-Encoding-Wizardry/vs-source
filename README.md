# vs-source

<<<<<<< HEAD
### DVDs were an error, but can be nice to use with this package.
=======
### DVDs were an error.
>>>>>>> 0c03e67d

<br>

A wrapper for DVD file structure and ISO files.

<<<<<<< HEAD
=======
For support you can check out the [JET Discord server](https://discord.gg/XTpc6Fa9eB). <br><br> <br><br>

>>>>>>> 0c03e67d
## How to install

Install `vssource` with the following command:

```sh
pip install vssource
```

Or if you want the latest git version, install it with this command:

```sh
<<<<<<< HEAD
pip install git+https://github.com/Setsugennoao/vs-source.git
```

<br>
One of these plugins is required:

- dvdsrc2
- d2vSource and either DGIndex or [patched d2vwitch](https://gist.github.com/jsaowji/ead18b4f1b90381d558eddaf0336164b)

> _DGIndex is recommended over d2vwitch as the latter has various problems._
>
> It can also be used under linux with wine; notice that doing it requires ` binfmt` and `dgindex` in PATH.
>
> ```bash
> chmod +x DGIndex.exe
> sudo ln -s $(pwd)/DGIndex.exe /usr/bin/dgindex
> ```
>
> <br>

<br>

Optional dependecies:

- [dvdsrc_dvdnav_title_ptt_test](https://gist.github.com/jsaowji/2bbf9c776a3226d1272e93bb245f7538) to automatically check the chapters against `libdvdnav`.
- [dvdsrc](https://github.com/jsaowji/dvdsrc/) to automatically double-check the determined dvdstrucut agaist libdvdread.
- [mpv](https://github.com/mpv-player/mpv) to determine chapter splits by loading the DVD and hitting I or using it like this:

  > ```bash
  > mpv --dvd-device=<iso> dvd://<title>
  > # mpv titles are zero-indexed
  > # vssource titles indices start from 1
  > # sometimes it is useful to to scale the osc down
  > # --script-opts=osc-scalewindowed=0.4,osc-scalefullscreen=0.4
  > ```

  Related to mpv, the [mpv-dvd-browser](https://github.com/CogentRedTester/mpv-dvd-browser) plugin can be useful for this too.

=======
pip install git+https://github.com/Jaded-Encoding-Thaumaturgy/vs-source.git
```

>>>>>>> 0c03e67d
<br>

> Getting a vs.AudioNode and demuxing AC3 **requires** [dvdsrc2](https://github.com/jsaowji/dvdsrc2/)
>
> **The only codecs offically supported are: stereo 16bit LPCM and AC3**

## Usage

After installation, functions can be loaded and used as follows:

```py

from vssource import IsoFile, D2VWitch, DGIndex
from vstools import set_output

# Autodetect what to index with
iso = IsoFile('.\DVD_VIDEOS\Suzumiya_2009_DVD\KABA_6001.ISO')

# Index with dvdsrc2
iso = IsoFile('.\SOME_DVD_FOLDER\HARUHI', True)
print(iso)

# Force index with dgindex
iso = IsoFile('.\SOME_DVD_FOLDER\HARUHI', False, indexer=DGIndex)

title1 = iso.get_title(1)

# prints audio and chapter information
print(title1)

title1.video().set_output(0)
title1.audio(0).set_output(1)

title1.dump_ac3('full_title.ac3', 0)

# -1 is replace with end i.e 15
ep1, ep2, ep3 = title1.split_at([6, 11])
ep1, ep2, ep3 = title1.split_ranges([(1, 5), (6, 10), (11, 15)])
ep1           = title1.split_range(1, 5)
ep2           = title1.split_range(6, 10)
ep3           = title1.split_range(11, -1)

# preview your splits
title1.preview(title1.split_at([6,11]))

ep1 = title1.split_range(1,5,audio=0)

print(ep1.chapters[:-1])

set_output([
    ep1.video,
    ep1.audio,
])

a = ep1.ac3('/tmp/ep1.ac3',0)
# a is in seconds of how much samples are there too much at the start

## Advanced Usage

# Remove junk from the end
title1 = iso.get_title(1)
title1.chapters[-1] -= 609
title1.preview(title1.split_at([7, 12]))


#--------

splits = []
# title 2 through 5 containe episodes
# remove 'junk' from beginning
# you can quickly check with preview
for a in range(2,6):
    t = iso.get_title(a)
    t.chapters[0] += 180
    splits += [t.split_at([])]
    t.preview(splits[-1])

print(splits[0].ac3('/tmp/ep1.ac3'))
# 0.019955555555555556

#--------

# multi angle + multi audio + rff mode
# japanese
a = iso.get_title(4, angle_nr=1, rff_mode=2).split_at([5, 10, 15],audio=1)

# EP 1 japanese
a[0].video.set_output(0)
a[0].audio.set_output(1)

# italian
b = iso.get_title(4, angle_nr=2, rff_mode=2).split_at([5, 10, 15],audio=0)

# ep 2 italian
b[1].video.set_output(0)
b[1].audio().set_output(1)
```

The `Title.split_at` method should behave just like mkvmerge chapter splits (split before the chapter, first chapter is 1), so if you want the (first chapter, all other chapters after).

Output chapters always start with frame zero and end at last frame.<|MERGE_RESOLUTION|>--- conflicted
+++ resolved
@@ -1,20 +1,13 @@
 # vs-source
 
-<<<<<<< HEAD
 ### DVDs were an error, but can be nice to use with this package.
-=======
-### DVDs were an error.
->>>>>>> 0c03e67d
 
 <br>
 
 A wrapper for DVD file structure and ISO files.
 
-<<<<<<< HEAD
-=======
 For support you can check out the [JET Discord server](https://discord.gg/XTpc6Fa9eB). <br><br> <br><br>
 
->>>>>>> 0c03e67d
 ## How to install
 
 Install `vssource` with the following command:
@@ -26,8 +19,7 @@
 Or if you want the latest git version, install it with this command:
 
 ```sh
-<<<<<<< HEAD
-pip install git+https://github.com/Setsugennoao/vs-source.git
+pip install git+https://github.com/Jaded-Encoding-Thaumaturgy/vs-source.git
 ```
 
 <br>
@@ -65,11 +57,6 @@
 
   Related to mpv, the [mpv-dvd-browser](https://github.com/CogentRedTester/mpv-dvd-browser) plugin can be useful for this too.
 
-=======
-pip install git+https://github.com/Jaded-Encoding-Thaumaturgy/vs-source.git
-```
-
->>>>>>> 0c03e67d
 <br>
 
 > Getting a vs.AudioNode and demuxing AC3 **requires** [dvdsrc2](https://github.com/jsaowji/dvdsrc2/)
